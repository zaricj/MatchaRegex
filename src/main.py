--- conflicted
+++ resolved
@@ -3,13 +3,10 @@
 from resources.interface.LogSearcherUI_ui import Ui_MainWindow
 from modules.signal_handlers import SignalHandlerMixin
 from modules.helpers import HelperMethods
-<<<<<<< HEAD
-from PySide6.QtGui import QPixmap, QAction
-=======
+from resources.interface.LogSearcherUI_ui import Ui_MainWindow
 
 from PySide6.QtGui import QPixmap
 
->>>>>>> 42ce42d4
 from PySide6.QtWidgets import (
     QApplication,
     QMainWindow,
@@ -24,53 +21,12 @@
     QSettings,
     QIODevice,
 )
-<<<<<<< HEAD
-from PySide6.QtGui import QGuiApplication
-=======
->>>>>>> 42ce42d4
-
 import sys
 from pathlib import Path
-from modules.config_handler import ConfigHandler
-
-# Constants
-CURRENT_DIR = Path(__file__).parent
-GUI_CONFIG_DIRECTORY: Path = CURRENT_DIR / "config"
-GUI_CONFIG_FILE_PATH: Path = GUI_CONFIG_DIRECTORY / "config.json"
-
-# ----------------------------
-# Helpers for window state
-# ----------------------------
-def save_window_state(window: QMainWindow, settings: QSettings):
-    settings.setValue("geometry", window.saveGeometry())
-    settings.setValue("windowState", window.saveState())
-
-def restore_window_state(window: QMainWindow, settings: QSettings):
-    geometry = settings.value("geometry")
-    if geometry:
-        window.restoreGeometry(geometry)
-    state = settings.value("windowState")
-    if state:
-        window.restoreState(state)
-
-<<<<<<< HEAD
-    # Clamp window into current screen space
-    screen = QGuiApplication.primaryScreen()
-    available = screen.availableGeometry()
-    win_geom = window.frameGeometry()
-
-    if not available.contains(win_geom, proper=False):
-        window.resize(
-            min(win_geom.width(), available.width()),
-            min(win_geom.height(), available.height())
-        )
-        window.move(
-            max(available.left(), min(win_geom.left(), available.right() - window.width())),
-            max(available.top(), min(win_geom.top(), available.bottom() - window.height()))
-        )
-
-=======
->>>>>>> 42ce42d4
+
+from fix_qrc_import import fix_qrc_import
+fix_qrc_import() # Fixes the import error, can be removed in the future when app is prod ready.
+
 class MainWindow(QMainWindow, SignalHandlerMixin):
     def __init__(self):
         super().__init__()
